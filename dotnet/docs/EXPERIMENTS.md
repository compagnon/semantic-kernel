# Experiments

The following capabilities are marked experimental in the .NET SDK. Once the APIs for these features are stable, the experimental attribute will be removed. In the meantime, these features are subject to change.

You can use the following diagnostic IDs to ignore warnings or errors for a particular experimental feature. For example, to ignore warnings for the embedding services, add `SKEXP0001` to your list of ignored warnings in your .NET project file as well as the ID for the embedding service you want to use. For example:

```xml
<PropertyGroup>
  <NoWarn>SKEXP0001,SKEXP0010</NoWarn>
</PropertyGroup>
```

<<<<<<< HEAD
## Core

- SKEXP0001: Embedding services
- SKEXP0002: Image services
- SKEXP0003: Memory connectors
- SKEXP0004: Kernel Filters
- SKEXP0005: Audio services

## OpenAI and Azure OpenAI services

- SKEXP0010: Azure OpenAI with your data service
- SKEXP0011: OpenAI embedding service
- SKEXP0012: OpenAI image service
- SKEXP0013: OpenAI parameters
- SKEXP0014: OpenAI chat history extension
- SKEXP0015: OpenAI file service

## Connectors

- SKEXP0020: AI connector
- SKEXP0021: Azure AI Search memory connector
- SKEXP0022: Chroma memory connector
- SKEXP0023: DuckDB memory connector
- SKEXP0024: Kusto memory connector
- SKEXP0025: Milvus memory connector
- SKEXP0026: Qdrant memory connector
- SKEXP0027: Redis memory connector
- SKEXP0028: Sqlite memory connector
- SKEXP0029: Weaviate memory connector
- SKEXP0030: MongoDB memory connector
- SKEXP0031: Pinecone memory connector
- SKEXP0032: Postgres memory connector

## Functions

- SKEXP0040: GRPC functions
- SKEXP0041: Markdown functions
- SKEXP0042: OpenAPI functions
- SKEXP0043: OpenAPI function extensions

## Out-of-the-box plugins

- SKEXP0050: Core plugins
- SKEXP0051: Document plugins
- SKEXP0052: Memory plugins
- SKEXP0053: Microsoft 365 plugins
- SKEXP0054: Web plugins
- SKEXP0055: Text chunkcer plugin

## Planners

- SKEXP0060: Handlebars planner
- SKEXP0061: OpenAI Stepwise planner

## Experiments

- SKEXP0101: Experiment with Assistants
- SKEXP0102: Experiment with Flow Orchestration
=======
## Experimental Feature Codes

| SKEXP​ | Experimental Features Category​​ |
|-------|--------------------------------|
| SKEXP0001 | Semantic Kernel core features |
| SKEXP0010 | OpenAI and Azure OpenAI services |
| SKEXP0020 | Memory connectors |
| SKEXP0040 | Function types |
| SKEXP0050 | Out-of-the-box plugins |
| SKEXP0060 | Planners |
| SKEXP0070 | AI connectors |
| SKEXP0100 | Advanced Semantic Kernel features |

## Experimental Features Tracking

| SKEXP​ | Features​​ | API docs​​ | Learn docs​​ | Samples​​ | Issues​​ | Implementations​ |
|-------|----------|----------|------------|---------|--------|-----------------|
| SKEXP0001 | Embedding services | | | | | |
| SKEXP0001 | Image services | | | | | |
| SKEXP0001 | Memory connectors | | | | | |
| SKEXP0001 | Kernel filters | | | | | |
| SKEXP0001 | Audio services | | | | | |
| | | | | | | |
| SKEXP0010 | Azure OpenAI with your data service | | | | | |
| SKEXP0010 | OpenAI embedding service | | | | | |
| SKEXP0010 | OpenAI image service | | | | | |
| SKEXP0010 | OpenAI parameters | | | | | |
| SKEXP0010 | OpenAI chat history extension | | | | | |
| SKEXP0010 | OpenAI file service | | | | | |
| | | | | | | |
| SKEXP0020 | Hugging Face AI connector | | | | | |
| SKEXP0020 | Azure AI Search memory connector | | | | | |
| SKEXP0020 | Chroma memory connector | | | | | |
| SKEXP0020 | DuckDB memory connector | | | | | |
| SKEXP0020 | Kusto memory connector | | | | | |
| SKEXP0020 | Milvus memory connector | | | | | |
| SKEXP0020 | Qdrant memory connector | | | | | |
| SKEXP0020 | Redis memory connector | | | | | |
| SKEXP0020 | Sqlite memory connector | | | | | |
| SKEXP0020 | Weaviate memory connector | | | | | |
| SKEXP0020 | MongoDB memory connector | | | | | |
| SKEXP0020 | Pinecone memory connector | | | | | |
| SKEXP0020 | Postgres memory connector | | | | | |
| | | | | | | |
| SKEXP0040 | GRPC functions | | | | | |
| SKEXP0040 | Markdown functions | | | | | |
| SKEXP0040 | OpenAPI functions | | | | | |
| SKEXP0040 | OpenAPI function extensions | | | | | |
| | | | | | | |
| SKEXP0050 | Core plugins | | | | | |
| SKEXP0050 | Document plugins | | | | | |
| SKEXP0050 | Memory plugins | | | | | |
| SKEXP0050 | Microsoft 365 plugins | | | | | |
| SKEXP0050 | Web plugins | | | | | |
| SKEXP0050 | Text chunker plugin | | | | | |
| | | | | | | |
| SKEXP0060 | Handlebars planner | | | | | |
| SKEXP0060 | OpenAI Stepwise planner | | | | | |
| | | | | | | |
| SKEXP0070 | Ollama AI connector | | | | | |
| SKEXP0070 | Gemini AI connector | | | | | |
| SKEXP0070 | Mistral AI connector | | | | | |
| SKEXP0070 | ONNX AI connector | | | | | |
| | | | | | | |
| SKEXP0101 | Experiment with Assistants | | | | | |
| SKEXP0101 | Experiment with Flow Orchestration | | | | | |
>>>>>>> a7d5bbfd
<|MERGE_RESOLUTION|>--- conflicted
+++ resolved
@@ -10,66 +10,6 @@
 </PropertyGroup>
 ```
 
-<<<<<<< HEAD
-## Core
-
-- SKEXP0001: Embedding services
-- SKEXP0002: Image services
-- SKEXP0003: Memory connectors
-- SKEXP0004: Kernel Filters
-- SKEXP0005: Audio services
-
-## OpenAI and Azure OpenAI services
-
-- SKEXP0010: Azure OpenAI with your data service
-- SKEXP0011: OpenAI embedding service
-- SKEXP0012: OpenAI image service
-- SKEXP0013: OpenAI parameters
-- SKEXP0014: OpenAI chat history extension
-- SKEXP0015: OpenAI file service
-
-## Connectors
-
-- SKEXP0020: AI connector
-- SKEXP0021: Azure AI Search memory connector
-- SKEXP0022: Chroma memory connector
-- SKEXP0023: DuckDB memory connector
-- SKEXP0024: Kusto memory connector
-- SKEXP0025: Milvus memory connector
-- SKEXP0026: Qdrant memory connector
-- SKEXP0027: Redis memory connector
-- SKEXP0028: Sqlite memory connector
-- SKEXP0029: Weaviate memory connector
-- SKEXP0030: MongoDB memory connector
-- SKEXP0031: Pinecone memory connector
-- SKEXP0032: Postgres memory connector
-
-## Functions
-
-- SKEXP0040: GRPC functions
-- SKEXP0041: Markdown functions
-- SKEXP0042: OpenAPI functions
-- SKEXP0043: OpenAPI function extensions
-
-## Out-of-the-box plugins
-
-- SKEXP0050: Core plugins
-- SKEXP0051: Document plugins
-- SKEXP0052: Memory plugins
-- SKEXP0053: Microsoft 365 plugins
-- SKEXP0054: Web plugins
-- SKEXP0055: Text chunkcer plugin
-
-## Planners
-
-- SKEXP0060: Handlebars planner
-- SKEXP0061: OpenAI Stepwise planner
-
-## Experiments
-
-- SKEXP0101: Experiment with Assistants
-- SKEXP0102: Experiment with Flow Orchestration
-=======
 ## Experimental Feature Codes
 
 | SKEXP​ | Experimental Features Category​​ |
@@ -135,5 +75,4 @@
 | SKEXP0070 | ONNX AI connector | | | | | |
 | | | | | | | |
 | SKEXP0101 | Experiment with Assistants | | | | | |
-| SKEXP0101 | Experiment with Flow Orchestration | | | | | |
->>>>>>> a7d5bbfd
+| SKEXP0101 | Experiment with Flow Orchestration | | | | | |