--- conflicted
+++ resolved
@@ -50,11 +50,4 @@
             }
         }
     }
-<<<<<<< HEAD
-
-    public Example01_Agent(ITestOutputHelper output)
-        : base(output)
-    { }
-=======
->>>>>>> f7e66bd9
 }