﻿<Project Sdk="Microsoft.NET.Sdk">

  <PropertyGroup>
    <RootNamespace>SemanticKernel.Agents.UnitTests</RootNamespace>
    <AssemblyName>SemanticKernel.Agents.UnitTests</AssemblyName>
    <TargetFrameworks>net6.0</TargetFrameworks>    <!-- ;net48 -->
    <RollForward>LatestMajor</RollForward>
    <IsTestProject>true</IsTestProject>
    <IsPackable>false</IsPackable>
    <LangVersion>12</LangVersion>
<<<<<<< HEAD
    <NoWarn>CA2007,CA1861,VSTHRD111,SKEXP0001,SKEXP0050,SKEXP0110,SKEXP0111,SKEXP0112</NoWarn>
=======
    <NoWarn>CA2007,CA1861,VSTHRD111,SKEXP0001,SKEXP0050,SKEXP0110</NoWarn>
>>>>>>> f8a8365d
  </PropertyGroup>

  <ItemGroup>
    <!-- Use newest available compiler to handle newer source-generating libraries used in the examples. -->
    <!-- This can be removed once we no longer target the .NET 6 SDK in CI. -->
    <PackageReference Include="Microsoft.ML.Tokenizers" />
    <PackageReference Include="Microsoft.Net.Compilers.Toolset" />
  </ItemGroup>

  <ItemGroup>
    <PackageReference Include="Microsoft.NET.Test.Sdk" />
    <PackageReference Include="Moq" />
    <PackageReference Include="Verify.Xunit" />
    <PackageReference Include="xunit" />
    <PackageReference Include="xunit.runner.visualstudio">
      <IncludeAssets>runtime; build; native; contentfiles; analyzers; buildtransitive</IncludeAssets>
      <PrivateAssets>all</PrivateAssets>
    </PackageReference>
    <PackageReference Include="coverlet.collector">
      <IncludeAssets>runtime; build; native; contentfiles; analyzers; buildtransitive</IncludeAssets>
      <PrivateAssets>all</PrivateAssets>
    </PackageReference>
    <PackageReference Include="Microsoft.Extensions.Logging.Console" />
    <PackageReference Include="System.ValueTuple" />
    <PackageReference Include="System.Threading.Tasks.Extensions" />
    <PackageReference Include="Microsoft.Extensions.Logging.Abstractions" />
  </ItemGroup>

  <ItemGroup>
    <ProjectReference Include="..\Core\Agents.Core.csproj" />
    <ProjectReference Include="..\Framework\Agents.Framework.csproj" />
  </ItemGroup>

</Project><|MERGE_RESOLUTION|>--- conflicted
+++ resolved
@@ -8,11 +8,7 @@
     <IsTestProject>true</IsTestProject>
     <IsPackable>false</IsPackable>
     <LangVersion>12</LangVersion>
-<<<<<<< HEAD
-    <NoWarn>CA2007,CA1861,VSTHRD111,SKEXP0001,SKEXP0050,SKEXP0110,SKEXP0111,SKEXP0112</NoWarn>
-=======
     <NoWarn>CA2007,CA1861,VSTHRD111,SKEXP0001,SKEXP0050,SKEXP0110</NoWarn>
->>>>>>> f8a8365d
   </PropertyGroup>
 
   <ItemGroup>
