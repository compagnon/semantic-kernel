--- conflicted
+++ resolved
@@ -182,12 +182,7 @@
     {
         this._agentChannels = [];
         this._broadcastQueue = new();
-<<<<<<< HEAD
-        this._channelMap = new();
-        this.History = new();
-=======
         this._channelMap = [];
         this._history = [];
->>>>>>> 65275737
     }
 }