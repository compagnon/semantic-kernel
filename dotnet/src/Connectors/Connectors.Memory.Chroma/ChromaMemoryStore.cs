﻿// Copyright (c) Microsoft. All rights reserved.

using System.Collections.Generic;
using System.Globalization;
using System.Linq;
using System.Net.Http;
using System.Runtime.CompilerServices;
using System.Text.Json;
using System.Threading;
using System.Threading.Tasks;
using Microsoft.Extensions.Logging;
using Microsoft.Extensions.Logging.Abstractions;
using Microsoft.SemanticKernel.AI.Embeddings;
using Microsoft.SemanticKernel.Connectors.Memory.Chroma.Http.ApiSchema;
using Microsoft.SemanticKernel.Diagnostics;
using Microsoft.SemanticKernel.Memory;

namespace Microsoft.SemanticKernel.Connectors.Memory.Chroma;

/// <summary>
/// An implementation of <see cref="IMemoryStore" /> for Chroma.
/// </summary>
public class ChromaMemoryStore : IMemoryStore
{
    /// <summary>
    /// Initializes a new instance of the <see cref="ChromaMemoryStore"/> class.
    /// </summary>
    /// <param name="endpoint">Chroma server endpoint URL.</param>
    /// <param name="logger">Optional logger instance.</param>
    public ChromaMemoryStore(string endpoint, ILogger? logger = null)
        : this(new ChromaClient(endpoint, logger), logger)
    {
    }

    /// <summary>
    /// Initializes a new instance of the <see cref="ChromaMemoryStore"/> class.
    /// </summary>
    /// <param name="httpClient">The <see cref="HttpClient"/> instance used for making HTTP requests.</param>
    /// <param name="endpoint">Chroma server endpoint URL.</param>
    /// <param name="logger">Optional logger instance.</param>
    public ChromaMemoryStore(HttpClient httpClient, string? endpoint = null, ILogger? logger = null)
        : this(new ChromaClient(httpClient, endpoint, logger), logger)
    {
    }

    /// <summary>
    /// Initializes a new instance of the <see cref="ChromaMemoryStore"/> class.
    /// </summary>
    /// <param name="client">Instance of <see cref="IChromaClient"/> implementation.</param>
    /// <param name="logger">Optional logger instance.</param>
    public ChromaMemoryStore(IChromaClient client, ILogger? logger = null)
    {
        this._chromaClient = client;
        this._logger = logger ?? NullLogger<ChromaMemoryStore>.Instance;
    }

    /// <inheritdoc />
    public async Task CreateCollectionAsync(string collectionName, CancellationToken cancellationToken = default)
    {
        Verify.NotNullOrWhiteSpace(collectionName);

        await this._chromaClient.CreateCollectionAsync(collectionName, cancellationToken).ConfigureAwait(false);
    }

    /// <inheritdoc />
    public async Task DeleteCollectionAsync(string collectionName, CancellationToken cancellationToken = default)
    {
        Verify.NotNullOrWhiteSpace(collectionName);

        try
        {
            await this._chromaClient.DeleteCollectionAsync(collectionName, cancellationToken).ConfigureAwait(false);
        }
<<<<<<< HEAD
        catch (SKException e) when (e.Message.Contains(DeleteNonExistentCollectionErrorMessage))
=======
        catch (ChromaClientException e) when (e.CollectionDoesNotExistException(collectionName))
>>>>>>> 53a3a846
        {
            this._logger.LogError("Cannot delete non-existent collection {0}", collectionName);
            throw new SKException($"Cannot delete non-existent collection {collectionName}", e);
        }
    }

    /// <inheritdoc />
    public async Task<bool> DoesCollectionExistAsync(string collectionName, CancellationToken cancellationToken = default)
    {
        Verify.NotNullOrWhiteSpace(collectionName);

        var collection = await this.GetCollectionAsync(collectionName, cancellationToken).ConfigureAwait(false);

        return collection != null;
    }

    /// <inheritdoc />
    public async Task<MemoryRecord?> GetAsync(string collectionName, string key, bool withEmbedding = false, CancellationToken cancellationToken = default)
    {
        return await this.GetBatchAsync(collectionName, new[] { key }, withEmbedding, cancellationToken)
            .FirstOrDefaultAsync(cancellationToken)
            .ConfigureAwait(false);
    }

    /// <inheritdoc />
    public async IAsyncEnumerable<MemoryRecord> GetBatchAsync(string collectionName, IEnumerable<string> keys, bool withEmbeddings = false, [EnumeratorCancellation] CancellationToken cancellationToken = default)
    {
        Verify.NotNullOrWhiteSpace(collectionName);

        var collection = await this.GetCollectionOrThrowAsync(collectionName, cancellationToken).ConfigureAwait(false);

        var ids = keys.ToArray();
        var include = this.GetEmbeddingIncludeTypes(withEmbeddings: withEmbeddings);

        var embeddingsModel = await this._chromaClient.GetEmbeddingsAsync(collection.Id, ids, include, cancellationToken).ConfigureAwait(false);

        var recordCount = embeddingsModel.Ids?.Count ?? 0;

        for (var recordIndex = 0; recordIndex < recordCount; recordIndex++)
        {
            yield return this.GetMemoryRecordFromEmbeddingsModel(embeddingsModel, recordIndex);
        }
    }

    /// <inheritdoc />
    public IAsyncEnumerable<string> GetCollectionsAsync(CancellationToken cancellationToken = default)
    {
        return this._chromaClient.ListCollectionsAsync(cancellationToken);
    }

    /// <inheritdoc />
    public async Task<(MemoryRecord, double)?> GetNearestMatchAsync(string collectionName, Embedding<float> embedding, double minRelevanceScore = 0, bool withEmbedding = false, CancellationToken cancellationToken = default)
    {
        var results = this.GetNearestMatchesAsync(
            collectionName,
            embedding,
            minRelevanceScore: minRelevanceScore,
            limit: 1,
            withEmbeddings: withEmbedding,
            cancellationToken: cancellationToken);

        (MemoryRecord memoryRecord, double similarityScore) = await results.FirstOrDefaultAsync(cancellationToken).ConfigureAwait(false);

        return (memoryRecord, similarityScore);
    }

    /// <inheritdoc />
    public async IAsyncEnumerable<(MemoryRecord, double)> GetNearestMatchesAsync(string collectionName, Embedding<float> embedding, int limit, double minRelevanceScore = 0, bool withEmbeddings = false, [EnumeratorCancellation] CancellationToken cancellationToken = default)
    {
        Verify.NotNullOrWhiteSpace(collectionName);

        var collection = await this.GetCollectionOrThrowAsync(collectionName, cancellationToken).ConfigureAwait(false);

        var queryEmbeddings = new float[][] { embedding.Vector.ToArray() };
        var nResults = limit;
        var include = this.GetEmbeddingIncludeTypes(withEmbeddings: withEmbeddings, withDistances: true);

        var queryResultModel = await this._chromaClient.QueryEmbeddingsAsync(collection.Id, queryEmbeddings, nResults, include, cancellationToken).ConfigureAwait(false);

        var recordCount = queryResultModel.Ids?.FirstOrDefault()?.Count ?? 0;

        for (var recordIndex = 0; recordIndex < recordCount; recordIndex++)
        {
            (MemoryRecord memoryRecord, double similarityScore) = this.GetMemoryRecordFromQueryResultModel(queryResultModel, recordIndex);

            if (similarityScore >= minRelevanceScore)
            {
                yield return (memoryRecord, similarityScore);
            }
        }
    }

    /// <inheritdoc />
    public async Task RemoveAsync(string collectionName, string key, CancellationToken cancellationToken = default)
    {
        await this.RemoveBatchAsync(collectionName, new[] { key }, cancellationToken).ConfigureAwait(false);
    }

    /// <inheritdoc />
    public async Task RemoveBatchAsync(string collectionName, IEnumerable<string> keys, CancellationToken cancellationToken = default)
    {
        Verify.NotNullOrWhiteSpace(collectionName);

        var collection = await this.GetCollectionOrThrowAsync(collectionName, cancellationToken).ConfigureAwait(false);

        await this._chromaClient.DeleteEmbeddingsAsync(collection.Id, keys.ToArray(), cancellationToken).ConfigureAwait(false);
    }

    /// <inheritdoc />
    public async Task<string> UpsertAsync(string collectionName, MemoryRecord record, CancellationToken cancellationToken = default)
    {
        Verify.NotNullOrWhiteSpace(collectionName);

        var key = await this.UpsertBatchAsync(collectionName, new[] { record }, cancellationToken)
            .FirstOrDefaultAsync(cancellationToken)
            .ConfigureAwait(false);

        return key ?? string.Empty;
    }

    /// <inheritdoc />
    public async IAsyncEnumerable<string> UpsertBatchAsync(string collectionName, IEnumerable<MemoryRecord> records, [EnumeratorCancellation] CancellationToken cancellationToken = default)
    {
        Verify.NotNullOrWhiteSpace(collectionName);

        var collection = await this.GetCollectionOrThrowAsync(collectionName, cancellationToken).ConfigureAwait(false);

        var recordsArray = records.ToArray();
        var recordsLength = recordsArray.Length;

        var ids = new string[recordsLength];
        var embeddings = new float[recordsLength][];
        var metadatas = new object[recordsLength];

        for (var i = 0; i < recordsLength; i++)
        {
            ids[i] = recordsArray[i].Metadata.Id;
            embeddings[i] = recordsArray[i].Embedding.Vector.ToArray();
            metadatas[i] = recordsArray[i].Metadata;
        }

        await this._chromaClient.UpsertEmbeddingsAsync(collection.Id, ids, embeddings, metadatas, cancellationToken).ConfigureAwait(false);

        foreach (var record in recordsArray)
        {
            yield return record.Metadata.Id;
        }
    }

    #region private ================================================================================

    private const string IncludeMetadatas = "metadatas";
    private const string IncludeEmbeddings = "embeddings";
    private const string IncludeDistances = "distances";
    private const string CollectionDoesNotExistErrorFormat = "Collection {0} does not exist";
    private const string DeleteNonExistentCollectionErrorMessage = "list index out of range";

    private readonly ILogger _logger;
    private readonly IChromaClient _chromaClient;
    private readonly List<string> _defaultEmbeddingIncludeTypes = new() { IncludeMetadatas };

    private readonly JsonSerializerOptions _jsonSerializerOptions = new()
    {
        Converters = { new ChromaBooleanConverter() }
    };

    private async Task<ChromaCollectionModel> GetCollectionOrThrowAsync(string collectionName, CancellationToken cancellationToken)
    {
        return
            await this.GetCollectionAsync(collectionName, cancellationToken).ConfigureAwait(false) ??
            throw new SKException($"Collection {collectionName} does not exist");
    }

    private async Task<ChromaCollectionModel?> GetCollectionAsync(string collectionName, CancellationToken cancellationToken)
    {
        try
        {
            return await this._chromaClient.GetCollectionAsync(collectionName, cancellationToken).ConfigureAwait(false);
        }
        catch (SKException e) when (e.Message.Contains(string.Format(CultureInfo.InvariantCulture, CollectionDoesNotExistErrorFormat, collectionName)))
        {
            this._logger.LogError("Collection {0} does not exist", collectionName);

            return null;
        }
    }

    private string[] GetEmbeddingIncludeTypes(bool withEmbeddings = false, bool withDistances = false)
    {
        var includeList = new List<string>(this._defaultEmbeddingIncludeTypes);

        if (withEmbeddings)
        {
            includeList.Add(IncludeEmbeddings);
        }

        if (withDistances)
        {
            includeList.Add(IncludeDistances);
        }

        return includeList.ToArray();
    }

    private MemoryRecord GetMemoryRecordFromEmbeddingsModel(ChromaEmbeddingsModel embeddingsModel, int recordIndex)
    {
        return this.GetMemoryRecordFromModel(embeddingsModel.Metadatas, embeddingsModel.Embeddings, embeddingsModel.Ids, recordIndex);
    }

    private (MemoryRecord, double) GetMemoryRecordFromQueryResultModel(ChromaQueryResultModel queryResultModel, int recordIndex)
    {
        var ids = queryResultModel.Ids?.FirstOrDefault();
        var embeddings = queryResultModel.Embeddings?.FirstOrDefault();
        var metadatas = queryResultModel.Metadatas?.FirstOrDefault();
        var distances = queryResultModel.Distances?.FirstOrDefault();

        var memoryRecord = this.GetMemoryRecordFromModel(metadatas, embeddings, ids, recordIndex);
        var similarityScore = this.GetSimilarityScore(distances, recordIndex);

        return (memoryRecord, similarityScore);
    }

    private MemoryRecord GetMemoryRecordFromModel(List<Dictionary<string, object>>? metadatas, List<float[]>? embeddings, List<string>? ids, int recordIndex)
    {
        var metadata = this.GetMetadataForMemoryRecord(metadatas, recordIndex);
        var embeddingsVector = this.GetEmbeddingForMemoryRecord(embeddings, recordIndex);
        var key = ids?[recordIndex];

        return MemoryRecord.FromMetadata(
            metadata: metadata,
            embedding: embeddingsVector,
            key: key);
    }

    private MemoryRecordMetadata GetMetadataForMemoryRecord(List<Dictionary<string, object>>? metadatas, int recordIndex)
    {
        var serializedMetadata = metadatas != null ? JsonSerializer.Serialize(metadatas[recordIndex]) : string.Empty;

        return
            JsonSerializer.Deserialize<MemoryRecordMetadata>(serializedMetadata, this._jsonSerializerOptions) ??
            throw new ChromaMemoryStoreException("Unable to deserialize memory record metadata.");
    }

    private Embedding<float> GetEmbeddingForMemoryRecord(List<float[]>? embeddings, int recordIndex)
    {
        return embeddings != null ? new Embedding<float>(embeddings[recordIndex]) : Embedding<float>.Empty;
    }

    private double GetSimilarityScore(List<double>? distances, int recordIndex)
    {
        var similarityScore = distances != null ? 1 - distances[recordIndex] : default;

        if (similarityScore < 0)
        {
            similarityScore = 0;
        }

        return similarityScore;
    }

    #endregion
}<|MERGE_RESOLUTION|>--- conflicted
+++ resolved
@@ -71,11 +71,7 @@
         {
             await this._chromaClient.DeleteCollectionAsync(collectionName, cancellationToken).ConfigureAwait(false);
         }
-<<<<<<< HEAD
         catch (SKException e) when (e.Message.Contains(DeleteNonExistentCollectionErrorMessage))
-=======
-        catch (ChromaClientException e) when (e.CollectionDoesNotExistException(collectionName))
->>>>>>> 53a3a846
         {
             this._logger.LogError("Cannot delete non-existent collection {0}", collectionName);
             throw new SKException($"Cannot delete non-existent collection {collectionName}", e);
@@ -316,7 +312,7 @@
 
         return
             JsonSerializer.Deserialize<MemoryRecordMetadata>(serializedMetadata, this._jsonSerializerOptions) ??
-            throw new ChromaMemoryStoreException("Unable to deserialize memory record metadata.");
+            throw new SKException("Unable to deserialize memory record metadata.");
     }
 
     private Embedding<float> GetEmbeddingForMemoryRecord(List<float[]>? embeddings, int recordIndex)
