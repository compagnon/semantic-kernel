﻿// Copyright (c) Microsoft. All rights reserved.

using System;
using System.Collections.Generic;
using System.Linq;
using System.Net.Http;
using System.Text;
using System.Threading;
using System.Threading.Tasks;
using Microsoft.Extensions.Logging;
using Microsoft.Extensions.Logging.Abstractions;
using Microsoft.SemanticKernel.AI.Embeddings;
using Microsoft.SemanticKernel.Connectors.AI.OpenAI.ImageGeneration;
using Microsoft.SemanticKernel.Connectors.AI.OpenAI.TextEmbedding;
using Microsoft.SemanticKernel.Diagnostics;
using Microsoft.SemanticKernel.Text;

namespace Microsoft.SemanticKernel.Connectors.AI.OpenAI.CustomClient;

/// <summary>Base type for OpenAI clients.</summary>
public abstract class OpenAIClientBase
{
    /// <summary>
    /// Initializes a new instance of the <see cref="OpenAIClientBase"/> class.
    /// </summary>
    /// <param name="httpClient">The HttpClient used for making HTTP requests.</param>
    /// <param name="logger">The ILogger used for logging. If null, a NullLogger instance will be used.</param>
    private protected OpenAIClientBase(HttpClient? httpClient, ILogger? logger = null)
    {
        this._httpClient = httpClient ?? new HttpClient(NonDisposableHttpClientHandler.Instance, disposeHandler: false);
        this._logger = logger ?? NullLogger.Instance;
    }

    /// <summary>Adds headers to use for OpenAI HTTP requests.</summary>
    private protected virtual void AddRequestHeaders(HttpRequestMessage request)
    {
        request.Headers.Add("User-Agent", HttpUserAgent);
    }

    /// <summary>
    /// Asynchronously sends a text embedding request for the text.
    /// </summary>
    /// <param name="url">URL for the text embedding request API</param>
    /// <param name="requestBody">Request payload</param>
    /// <param name="cancellationToken">The <see cref="CancellationToken"/> to monitor for cancellation requests. The default is <see cref="CancellationToken.None"/>.</param>
    /// <returns>List of text embeddings</returns>
    private protected async Task<IList<Embedding<float>>> ExecuteTextEmbeddingRequestAsync(
        string url,
        string requestBody,
        CancellationToken cancellationToken = default)
    {
        var result = await this.ExecutePostRequestAsync<TextEmbeddingResponse>(url, requestBody, cancellationToken).ConfigureAwait(false);
        if (result.Embeddings is not { Count: >= 1 })
        {
            throw new SKException("Embeddings not found");
        }

        return result.Embeddings.Select(e => new Embedding<float>(e.Values, transferOwnership: true)).ToList();
    }

    /// <summary>
    /// Run the HTTP request to generate a list of images
    /// </summary>
    /// <param name="url">URL for the image generation request API</param>
    /// <param name="requestBody">Request payload</param>
    /// <param name="extractResponseFunc">Function to invoke to extract the desired portion of the image generation response.</param>
    /// <param name="cancellationToken">The <see cref="CancellationToken"/> to monitor for cancellation requests. The default is <see cref="CancellationToken.None"/>.</param>
    /// <returns>List of image URLs</returns>
    private protected async Task<IList<string>> ExecuteImageGenerationRequestAsync(
        string url,
        string requestBody,
        Func<ImageGenerationResponse.Image, string> extractResponseFunc,
        CancellationToken cancellationToken = default)
    {
        var result = await this.ExecutePostRequestAsync<ImageGenerationResponse>(url, requestBody, cancellationToken).ConfigureAwait(false);
        return result.Images.Select(extractResponseFunc).ToList();
    }

<<<<<<< HEAD
=======
    private protected virtual string? GetErrorMessageFromResponse(string jsonResponsePayload)
    {
        try
        {
            JsonNode? root = JsonSerializer.Deserialize<JsonNode>(jsonResponsePayload);

            return root?["error"]?["message"]?.GetValue<string>();
        }
        catch (Exception ex) when (ex is NotSupportedException or JsonException)
        {
            this._logger.LogError(ex, "Unable to extract error from response body content. Exception: {0}:{1}", ex.GetType(), ex.Message);
        }

        return null;
    }

>>>>>>> 14d76cc2
    #region private ================================================================================

    // HTTP user agent sent to remote endpoints
    private const string HttpUserAgent = "Microsoft-Semantic-Kernel";

    /// <summary>
    /// Logger
    /// </summary>
    private readonly ILogger _logger;

    /// <summary>
    /// The HttpClient used for making HTTP requests.
    /// </summary>
    private readonly HttpClient _httpClient;

    private protected async Task<T> ExecutePostRequestAsync<T>(string url, string requestBody, CancellationToken cancellationToken = default)
    {
        using var content = new StringContent(requestBody, Encoding.UTF8, "application/json");
        using var response = await this.ExecuteRequestAsync(url, HttpMethod.Post, content, cancellationToken).ConfigureAwait(false);
        string responseJson = await response.Content.ReadAsStringAsync().ConfigureAwait(false);
        T result = this.JsonDeserialize<T>(responseJson);
        return result;
    }

    private protected T JsonDeserialize<T>(string responseJson)
    {
        var result = Json.Deserialize<T>(responseJson);
        if (result is null)
        {
            throw new SKException("Response JSON parse error");
        }

        return result;
    }

    private protected async Task<HttpResponseMessage> ExecuteRequestAsync(string url, HttpMethod method, HttpContent? content, CancellationToken cancellationToken = default)
    {
<<<<<<< HEAD
        using var request = new HttpRequestMessage(method, url);

        this.AddRequestHeaders(request);

        if (content != null)
=======
        try
        {
            HttpResponseMessage? response = null;
            using (var request = new HttpRequestMessage(method, url))
            {
                this.AddRequestHeaders(request);
                if (content != null)
                {
                    request.Content = content;
                }

                response = await this._httpClient.SendAsync(request, cancellationToken).ConfigureAwait(false);
            }

            this._logger.LogDebug("HTTP response: {0} {1}", (int)response.StatusCode, response.StatusCode.ToString("G"));

            if (response.IsSuccessStatusCode)
            {
                return response;
            }

            string responseJson = await response.Content.ReadAsStringAsync().ConfigureAwait(false);
            string? errorDetail = this.GetErrorMessageFromResponse(responseJson);
            switch ((HttpStatusCodeType)response.StatusCode)
            {
                case HttpStatusCodeType.BadRequest:
                case HttpStatusCodeType.MethodNotAllowed:
                case HttpStatusCodeType.NotFound:
                case HttpStatusCodeType.NotAcceptable:
                case HttpStatusCodeType.Conflict:
                case HttpStatusCodeType.Gone:
                case HttpStatusCodeType.LengthRequired:
                case HttpStatusCodeType.PreconditionFailed:
                case HttpStatusCodeType.RequestEntityTooLarge:
                case HttpStatusCodeType.RequestUriTooLong:
                case HttpStatusCodeType.UnsupportedMediaType:
                case HttpStatusCodeType.RequestedRangeNotSatisfiable:
                case HttpStatusCodeType.ExpectationFailed:
                case HttpStatusCodeType.HttpVersionNotSupported:
                case HttpStatusCodeType.UpgradeRequired:
                case HttpStatusCodeType.MisdirectedRequest:
                case HttpStatusCodeType.UnprocessableEntity:
                case HttpStatusCodeType.Locked:
                case HttpStatusCodeType.FailedDependency:
                case HttpStatusCodeType.PreconditionRequired:
                case HttpStatusCodeType.RequestHeaderFieldsTooLarge:
                    throw new AIException(
                        AIException.ErrorCodes.InvalidRequest,
                        $"The request is not valid, HTTP status: {response.StatusCode:G}",
                        errorDetail);

                case HttpStatusCodeType.Unauthorized:
                case HttpStatusCodeType.Forbidden:
                case HttpStatusCodeType.ProxyAuthenticationRequired:
                case HttpStatusCodeType.UnavailableForLegalReasons:
                case HttpStatusCodeType.NetworkAuthenticationRequired:
                    throw new AIException(
                        AIException.ErrorCodes.AccessDenied,
                        $"The request is not authorized, HTTP status: {response.StatusCode:G}",
                        errorDetail);

                case HttpStatusCodeType.RequestTimeout:
                    throw new AIException(
                        AIException.ErrorCodes.RequestTimeout,
                        $"The request timed out, HTTP status: {response.StatusCode:G}");

                case HttpStatusCodeType.TooManyRequests:
                    throw new AIException(
                        AIException.ErrorCodes.Throttling,
                        $"Too many requests, HTTP status: {response.StatusCode:G}",
                        errorDetail);

                case HttpStatusCodeType.InternalServerError:
                case HttpStatusCodeType.NotImplemented:
                case HttpStatusCodeType.BadGateway:
                case HttpStatusCodeType.ServiceUnavailable:
                case HttpStatusCodeType.GatewayTimeout:
                case HttpStatusCodeType.InsufficientStorage:
                    throw new AIException(
                        AIException.ErrorCodes.ServiceError,
                        $"The service failed to process the request, HTTP status: {response.StatusCode:G}",
                        errorDetail);

                default:
                    throw new AIException(
                        AIException.ErrorCodes.UnknownError,
                        $"Unexpected HTTP response, status: {response.StatusCode:G}",
                        errorDetail);
            }
        }
        catch (Exception e) when (e is not AIException)
>>>>>>> 14d76cc2
        {
            request.Content = content;
        }

        var response = await this._httpClient.SendAsync(request, cancellationToken).ConfigureAwait(false);

        this._log.LogDebug("HTTP response: {0} {1}", (int)response.StatusCode, response.StatusCode.ToString("G"));

        string responseContent = await response.Content.ReadAsStringAsync().ConfigureAwait(false);

        response.EnsureSuccess(responseContent);

        return response;
    }

    #endregion
}<|MERGE_RESOLUTION|>--- conflicted
+++ resolved
@@ -76,25 +76,6 @@
         return result.Images.Select(extractResponseFunc).ToList();
     }
 
-<<<<<<< HEAD
-=======
-    private protected virtual string? GetErrorMessageFromResponse(string jsonResponsePayload)
-    {
-        try
-        {
-            JsonNode? root = JsonSerializer.Deserialize<JsonNode>(jsonResponsePayload);
-
-            return root?["error"]?["message"]?.GetValue<string>();
-        }
-        catch (Exception ex) when (ex is NotSupportedException or JsonException)
-        {
-            this._logger.LogError(ex, "Unable to extract error from response body content. Exception: {0}:{1}", ex.GetType(), ex.Message);
-        }
-
-        return null;
-    }
-
->>>>>>> 14d76cc2
     #region private ================================================================================
 
     // HTTP user agent sent to remote endpoints
@@ -132,112 +113,18 @@
 
     private protected async Task<HttpResponseMessage> ExecuteRequestAsync(string url, HttpMethod method, HttpContent? content, CancellationToken cancellationToken = default)
     {
-<<<<<<< HEAD
         using var request = new HttpRequestMessage(method, url);
 
         this.AddRequestHeaders(request);
 
         if (content != null)
-=======
-        try
-        {
-            HttpResponseMessage? response = null;
-            using (var request = new HttpRequestMessage(method, url))
-            {
-                this.AddRequestHeaders(request);
-                if (content != null)
-                {
-                    request.Content = content;
-                }
-
-                response = await this._httpClient.SendAsync(request, cancellationToken).ConfigureAwait(false);
-            }
-
-            this._logger.LogDebug("HTTP response: {0} {1}", (int)response.StatusCode, response.StatusCode.ToString("G"));
-
-            if (response.IsSuccessStatusCode)
-            {
-                return response;
-            }
-
-            string responseJson = await response.Content.ReadAsStringAsync().ConfigureAwait(false);
-            string? errorDetail = this.GetErrorMessageFromResponse(responseJson);
-            switch ((HttpStatusCodeType)response.StatusCode)
-            {
-                case HttpStatusCodeType.BadRequest:
-                case HttpStatusCodeType.MethodNotAllowed:
-                case HttpStatusCodeType.NotFound:
-                case HttpStatusCodeType.NotAcceptable:
-                case HttpStatusCodeType.Conflict:
-                case HttpStatusCodeType.Gone:
-                case HttpStatusCodeType.LengthRequired:
-                case HttpStatusCodeType.PreconditionFailed:
-                case HttpStatusCodeType.RequestEntityTooLarge:
-                case HttpStatusCodeType.RequestUriTooLong:
-                case HttpStatusCodeType.UnsupportedMediaType:
-                case HttpStatusCodeType.RequestedRangeNotSatisfiable:
-                case HttpStatusCodeType.ExpectationFailed:
-                case HttpStatusCodeType.HttpVersionNotSupported:
-                case HttpStatusCodeType.UpgradeRequired:
-                case HttpStatusCodeType.MisdirectedRequest:
-                case HttpStatusCodeType.UnprocessableEntity:
-                case HttpStatusCodeType.Locked:
-                case HttpStatusCodeType.FailedDependency:
-                case HttpStatusCodeType.PreconditionRequired:
-                case HttpStatusCodeType.RequestHeaderFieldsTooLarge:
-                    throw new AIException(
-                        AIException.ErrorCodes.InvalidRequest,
-                        $"The request is not valid, HTTP status: {response.StatusCode:G}",
-                        errorDetail);
-
-                case HttpStatusCodeType.Unauthorized:
-                case HttpStatusCodeType.Forbidden:
-                case HttpStatusCodeType.ProxyAuthenticationRequired:
-                case HttpStatusCodeType.UnavailableForLegalReasons:
-                case HttpStatusCodeType.NetworkAuthenticationRequired:
-                    throw new AIException(
-                        AIException.ErrorCodes.AccessDenied,
-                        $"The request is not authorized, HTTP status: {response.StatusCode:G}",
-                        errorDetail);
-
-                case HttpStatusCodeType.RequestTimeout:
-                    throw new AIException(
-                        AIException.ErrorCodes.RequestTimeout,
-                        $"The request timed out, HTTP status: {response.StatusCode:G}");
-
-                case HttpStatusCodeType.TooManyRequests:
-                    throw new AIException(
-                        AIException.ErrorCodes.Throttling,
-                        $"Too many requests, HTTP status: {response.StatusCode:G}",
-                        errorDetail);
-
-                case HttpStatusCodeType.InternalServerError:
-                case HttpStatusCodeType.NotImplemented:
-                case HttpStatusCodeType.BadGateway:
-                case HttpStatusCodeType.ServiceUnavailable:
-                case HttpStatusCodeType.GatewayTimeout:
-                case HttpStatusCodeType.InsufficientStorage:
-                    throw new AIException(
-                        AIException.ErrorCodes.ServiceError,
-                        $"The service failed to process the request, HTTP status: {response.StatusCode:G}",
-                        errorDetail);
-
-                default:
-                    throw new AIException(
-                        AIException.ErrorCodes.UnknownError,
-                        $"Unexpected HTTP response, status: {response.StatusCode:G}",
-                        errorDetail);
-            }
-        }
-        catch (Exception e) when (e is not AIException)
->>>>>>> 14d76cc2
         {
             request.Content = content;
         }
 
         var response = await this._httpClient.SendAsync(request, cancellationToken).ConfigureAwait(false);
 
-        this._log.LogDebug("HTTP response: {0} {1}", (int)response.StatusCode, response.StatusCode.ToString("G"));
+        this._logger.LogDebug("HTTP response: {0} {1}", (int)response.StatusCode, response.StatusCode.ToString("G"));
 
         string responseContent = await response.Content.ReadAsStringAsync().ConfigureAwait(false);
 
