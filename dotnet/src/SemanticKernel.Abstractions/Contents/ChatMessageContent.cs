﻿// Copyright (c) Microsoft. All rights reserved.

using System.Collections.Generic;
using System.ComponentModel;
using System.Diagnostics.CodeAnalysis;
using System.Linq;
using System.Text;
using System.Text.Json.Serialization;
using Microsoft.SemanticKernel.ChatCompletion;

namespace Microsoft.SemanticKernel;

/// <summary>
/// Represents chat message content return from a <see cref="IChatCompletionService" /> service.
/// </summary>
public class ChatMessageContent : KernelContent
{
    /// <summary>
    /// Name of the author of the message
    /// </summary>
    [Experimental("SKEXP0001")]
    [JsonIgnore(Condition = JsonIgnoreCondition.WhenWritingNull)]
<<<<<<< HEAD
    public string? Name { get; set; }
=======
    public string? AuthorName { get; set; }
>>>>>>> ca9e3ae6

    /// <summary>
    /// Role of the author of the message
    /// </summary>
    public AuthorRole Role { get; set; }

    /// <summary>
    /// A convenience property to get or set the text of the first item in the <see cref="Items" /> collection of <see cref="TextContent"/> type.
    /// </summary>
    [EditorBrowsable(EditorBrowsableState.Never)]
    [JsonIgnore]
    public string? Content
    {
        get
        {
            var textContent = this.Items.OfType<TextContent>().FirstOrDefault();
            return textContent?.Text;
        }
        set
        {
            if (value == null)
            {
                return;
            }

            var textContent = this.Items.OfType<TextContent>().FirstOrDefault();
            if (textContent is not null)
            {
                textContent.Text = value;
                textContent.Encoding = this.Encoding;
            }
            else
            {
                this.Items.Add(new TextContent(
                    text: value,
                    modelId: this.ModelId,
                    innerContent: this.InnerContent,
                    encoding: this.Encoding,
                    metadata: this.Metadata
                )
                { MimeType = this.MimeType });
            }
        }
    }

    /// <summary>
    /// Chat message content items
    /// </summary>
    public ChatMessageContentItemCollection Items
    {
        get => this._items ??= new ChatMessageContentItemCollection();
        set => this._items = value;
    }

    /// <summary>
    /// The encoding of the text content.
    /// </summary>
    [JsonIgnore]
    public Encoding Encoding
    {
        get
        {
            var textContent = this.Items.OfType<TextContent>().FirstOrDefault();
            if (textContent is not null)
            {
                return textContent.Encoding;
            }

            return this._encoding;
        }
        set
        {
            this._encoding = value;

            var textContent = this.Items.OfType<TextContent>().FirstOrDefault();
            if (textContent is not null)
            {
                textContent.Encoding = value;
            }
        }
    }

    /// <summary>
    /// Represents the source of the message.
    /// </summary>
    /// <remarks>
    /// The source is corresponds to the entity that generated this message.
    /// The property is intended to be used by agents to associate themselves with the messages they generate.
    /// </remarks>
    [Experimental("SKEXP0101")]
    [JsonIgnore]
    public object? Source { get; set; }

    /// <summary>
    /// Creates a new instance of the <see cref="ChatMessageContent"/> class
    /// </summary>
    [JsonConstructor]
    public ChatMessageContent()
    {
        this._encoding = Encoding.UTF8;
    }

    /// <summary>
    /// Creates a new instance of the <see cref="ChatMessageContent"/> class
    /// </summary>
    /// <param name="role">Role of the author of the message</param>
    /// <param name="content">Content of the message</param>
    /// <param name="modelId">The model ID used to generate the content</param>
    /// <param name="innerContent">Inner content object reference</param>
    /// <param name="encoding">Encoding of the text</param>
    /// <param name="metadata">Dictionary for any additional metadata</param>
    public ChatMessageContent(
        AuthorRole role,
        string? content,
        string? modelId = null,
        object? innerContent = null,
        Encoding? encoding = null,
        IReadOnlyDictionary<string, object?>? metadata = null)
        : base(innerContent, modelId, metadata)
    {
        this.Role = role;
        this._encoding = encoding ?? Encoding.UTF8;
        this.Content = content;
    }

    /// <summary>
    /// Creates a new instance of the <see cref="ChatMessageContent"/> class
    /// </summary>
    /// <param name="role">Role of the author of the message</param>
    /// <param name="items">Instance of <see cref="ChatMessageContentItemCollection"/> with content items</param>
    /// <param name="modelId">The model ID used to generate the content</param>
    /// <param name="innerContent">Inner content object reference</param>
    /// <param name="encoding">Encoding of the text</param>
    /// <param name="metadata">Dictionary for any additional metadata</param>
    public ChatMessageContent(
        AuthorRole role,
        ChatMessageContentItemCollection items,
        string? modelId = null,
        object? innerContent = null,
        Encoding? encoding = null,
        IReadOnlyDictionary<string, object?>? metadata = null)
        : base(innerContent, modelId, metadata)
    {
        this.Role = role;
        this._encoding = encoding ?? Encoding.UTF8;
        this._items = items;
    }

    /// <inheritdoc/>
    public override string ToString()
    {
        return this.Content ?? string.Empty;
    }

    private ChatMessageContentItemCollection? _items;
    private Encoding _encoding;
}<|MERGE_RESOLUTION|>--- conflicted
+++ resolved
@@ -20,11 +20,7 @@
     /// </summary>
     [Experimental("SKEXP0001")]
     [JsonIgnore(Condition = JsonIgnoreCondition.WhenWritingNull)]
-<<<<<<< HEAD
-    public string? Name { get; set; }
-=======
     public string? AuthorName { get; set; }
->>>>>>> ca9e3ae6
 
     /// <summary>
     /// Role of the author of the message
