﻿// Copyright (c) Microsoft. All rights reserved.

using System;
using System.Collections.Generic;
using System.Linq;
using System.Runtime.CompilerServices;
using System.Text.Json;
using System.Threading;
using System.Threading.Tasks;
using Microsoft.SemanticKernel.Experimental.Agents.Exceptions;
using Microsoft.SemanticKernel.Experimental.Agents.Extensions;
using Microsoft.SemanticKernel.Experimental.Agents.Models;

namespace Microsoft.SemanticKernel.Experimental.Agents.Internal;

/// <summary>
/// Represents an execution run on a thread.
/// </summary>
internal sealed class ChatRun
{
    /// <inheritdoc/>
    public string Id => this._model.Id;

    /// <inheritdoc/>
    public string AgentId => this._model.AssistantId;

    /// <inheritdoc/>
    public string ThreadId => this._model.ThreadId;

    private const string ActionState = "requires_action";
    private const string CompletedState = "completed";
    private static readonly TimeSpan s_pollingInterval = TimeSpan.FromMilliseconds(500);
    private static readonly TimeSpan s_pollingBackoff = TimeSpan.FromSeconds(1);

    private static readonly HashSet<string> s_pollingStates =
        new(StringComparer.OrdinalIgnoreCase)
        {
            "queued",
            "in_progress",
            "cancelling",
        };

    private static readonly HashSet<string> s_terminalStates =
        new(StringComparer.OrdinalIgnoreCase)
        {
            "expired",
            "failed",
            "cancelled",
        };

    private readonly OpenAIRestContext _restContext;
    private readonly Kernel _kernel;

    private ThreadRunModel _model;

    /// <inheritdoc/>
    public async IAsyncEnumerable<string> GetResultAsync([EnumeratorCancellation] CancellationToken cancellationToken = default)
    {
        var processedMessageIds = new HashSet<string>();

        do
        {
            // Poll run and steps until actionable
            var steps = await PollRunStatusAsync().ConfigureAwait(false);

            // Is in terminal state?
            if (s_terminalStates.Contains(this._model.Status))
            {
                throw new AgentException($"Run terminated - {this._model.Status} [{this.Id}]: {this._model.LastError?.Message ?? "Unknown"}");
            }

            // Is tool action required?
            if (ActionState.Equals(this._model.Status, StringComparison.OrdinalIgnoreCase))
            {
                // Execute functions in parallel and post results at once.
                var tasks = steps.Data.SelectMany(step => this.ExecuteStep(step, cancellationToken)).ToArray();
                if (tasks.Length > 0)
                {
                    var results = await Task.WhenAll(tasks).ConfigureAwait(false);
                    await this._restContext.AddToolOutputsAsync(this.ThreadId, this.Id, results, cancellationToken).ConfigureAwait(false);
                }
            }

            // Enumerate completed messages
            var newMessageIds =
                steps.Data
                    .Where(s => s.StepDetails.MessageCreation != null)
                    .Select(s => (s.StepDetails.MessageCreation!.MessageId, s.CompletedAt))
                    .Where(t => !processedMessageIds.Contains(t.MessageId))
                    .OrderBy(t => t.CompletedAt)
                    .Select(t => t.MessageId);

            foreach (var messageId in newMessageIds)
            {
                processedMessageIds.Add(messageId);
                yield return messageId;
            }
        }
        while (!CompletedState.Equals(this._model.Status, StringComparison.OrdinalIgnoreCase));

        async Task<ThreadRunStepListModel> PollRunStatusAsync()
        {
            int count = 0;

            do
            {
                // Reduce polling frequency after a couple attempts
                await Task.Delay(count >= 2 ? s_pollingInterval : s_pollingBackoff, cancellationToken).ConfigureAwait(false);
                ++count;

                try
                {
                    this._model = await this._restContext.GetRunAsync(this.ThreadId, this.Id, cancellationToken).ConfigureAwait(false);
                }
                catch (Exception exception) when (!exception.IsCriticalException())
                {
                    // Retry anyway..
                }
            }
            while (s_pollingStates.Contains(this._model.Status));

            return await this._restContext.GetRunStepsAsync(this.ThreadId, this.Id, cancellationToken).ConfigureAwait(false);
        }
    }

    /// <summary>
    /// Initializes a new instance of the <see cref="ChatRun"/> class.
    /// </summary>
    internal ChatRun(
        ThreadRunModel model,
        Kernel kernel,
        OpenAIRestContext restContext)
    {
        this._model = model;
        this._kernel = kernel;
        this._restContext = restContext;
    }

    private IEnumerable<Task<ToolResultModel>> ExecuteStep(ThreadRunStepModel step, CancellationToken cancellationToken)
    {
        // Process all of the steps that require action
        if (step.Status == "in_progress" && step.StepDetails.Type == "tool_calls")
        {
            foreach (var toolCall in step.StepDetails.ToolCalls)
            {
                // Run function
                yield return this.ProcessFunctionStepAsync(toolCall.Id, toolCall.Function, cancellationToken);
            }
        }
    }

    private async Task<ToolResultModel> ProcessFunctionStepAsync(string callId, ThreadRunStepModel.FunctionDetailsModel functionDetails, CancellationToken cancellationToken)
    {
        var result = await InvokeFunctionCallAsync().ConfigureAwait(false);
<<<<<<< HEAD
        if (result is not string toolResult)
        {
            toolResult = JsonSerializer.Serialize(result);
        }
=======
        var toolResult = result as string ?? JsonSerializer.Serialize(result);
>>>>>>> a3a46917

        return
            new ToolResultModel
            {
                CallId = callId,
                Output = toolResult!,
            };

        async Task<object> InvokeFunctionCallAsync()
        {
            var function = this._kernel.GetAssistantTool(functionDetails.Name);

            var functionArguments = new KernelArguments();
            if (!string.IsNullOrWhiteSpace(functionDetails.Arguments))
            {
                var arguments = JsonSerializer.Deserialize<Dictionary<string, object>>(functionDetails.Arguments)!;
                foreach (var argument in arguments)
                {
                    functionArguments[argument.Key] = argument.Value.ToString();
                }
            }

            var result = await function.InvokeAsync(this._kernel, functionArguments, cancellationToken).ConfigureAwait(false);
            if (result.ValueType == typeof(AgentResponse))
            {
                return result.GetValue<AgentResponse>()!;
            }

            return result.GetValue<string>() ?? string.Empty;
        }
    }
}<|MERGE_RESOLUTION|>--- conflicted
+++ resolved
@@ -152,14 +152,7 @@
     private async Task<ToolResultModel> ProcessFunctionStepAsync(string callId, ThreadRunStepModel.FunctionDetailsModel functionDetails, CancellationToken cancellationToken)
     {
         var result = await InvokeFunctionCallAsync().ConfigureAwait(false);
-<<<<<<< HEAD
-        if (result is not string toolResult)
-        {
-            toolResult = JsonSerializer.Serialize(result);
-        }
-=======
         var toolResult = result as string ?? JsonSerializer.Serialize(result);
->>>>>>> a3a46917
 
         return
             new ToolResultModel
